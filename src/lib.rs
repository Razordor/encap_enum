--- conflicted
+++ resolved
@@ -138,13 +138,9 @@
 - RemAssign
 
 ## Methods
-<<<<<<< HEAD
 - `iter() -> Iter`: An iterator over all the variants.
 - `get_bit(bit:u8)->bool`: query the state of the specified bit. `get_bit`'s visibility depends on the tuple data's visibility.
-=======
-- `iter`: An iterator over all the variants.
-- `get_bit`: query if bit is true.
->>>>>>> 4c76ffbc
+
 
 ## Corner Cases
 Attributes cannot be placed before the first variant and there are no plans to fix this.
@@ -176,24 +172,13 @@
     }
 }
 ```
-<<<<<<< HEAD
 */
 
 // Provides an implementation to any struct tuple with a single integer field.
 #[macro_export]
 #[doc(hidden)]
 macro_rules! __encap_enum_impl {
-=======
-
-The `encap_enum!` macro is currently not capable of dealing with arbitrary expressions like `1+2-4+3`. Expect only repetitions to succeed such as `1+2+3+4`.
-A work-around is to either outsource complex compile-time expressions to external constant variables or to use variants as makeshift parentheses.
-*/
-
-/// Provides an implementation to any struct tuple with a single integer field.
-/// Do not rely on this macro as it is merely a part of the implementation of `encap_enum`.
-#[macro_export]
-macro_rules! encap_enum_impl {
->>>>>>> 4c76ffbc
+
     ($name:ident, $type:ty) => {
         impl core::ops::BitOr for $name {
             type Output = Self;
@@ -347,26 +332,16 @@
             $(#[$outer_comment])*
             #[derive(Debug, Copy, Clone, PartialEq, Eq, PartialOrd, Hash)]
             $outer_vis struct $name($inner_vis $type);
-<<<<<<< HEAD
             __encap_enum_impl!{$name, $type}
             impl $name {
                 pub fn iter() -> core::slice::Iter<'static, $type> {
-=======
-            encap_enum_impl!{$name, $type}
-            impl $name {
-                #[allow(dead_code)]
-                fn iter() -> core::slice::Iter<'static, $type> {
->>>>>>> 4c76ffbc
+
                     const _ARRAY: &[$type] = &[$($name :: $val_name .0,)+];
                     _ARRAY.into_iter()
                 }
 
-<<<<<<< HEAD
                 $inner_vis fn get_bit(&self, bit:u8) -> bool{
-=======
-                #[allow(dead_code)]
-                fn get_bit(&self, bit:u8) -> bool{
->>>>>>> 4c76ffbc
+
                     self.0 & (1 << bit) != 0
                 }
 
@@ -456,29 +431,15 @@
             $(#[$outer_comment])?
             #[derive(Debug, Copy, Clone, PartialEq, Eq, PartialOrd, Hash)]
             $outer_vis struct $name(isize);
-<<<<<<< HEAD
             __encap_enum_impl!{$name, isize}
             impl $name {
                 #[allow(dead_code)]
                 pub fn iter() -> core::slice::Iter<'static, isize> {
-=======
-            encap_enum_impl!{$name, isize}
-            impl $name {
-                #[allow(dead_code)]
-                fn iter() -> core::slice::Iter<'static, isize> {
->>>>>>> 4c76ffbc
+
                     const _ARRAY: &[isize] = &[$($name :: $val_name .0,)+];
                     _ARRAY.into_iter()
                 }
 
-<<<<<<< HEAD
-=======
-                #[allow(dead_code)]
-                fn get_bit(&self, bit:u8) -> bool{
-                    self.0 & (1 << bit) != 0
-                }
-
->>>>>>> 4c76ffbc
                 $(
                     $(#[$comment])*
                     #[allow(non_upper_case_globals)]
@@ -547,7 +508,6 @@
                 $(#[$outer_comment])*
                 #[derive(Debug, Copy, Clone, PartialEq, Eq, PartialOrd, Hash)]
                 $outer_vis struct $name(isize);
-<<<<<<< HEAD
                 __encap_enum_impl!{$name, isize}            
                 
                 impl $name {                    
@@ -555,21 +515,7 @@
                         const _ARRAY: &[isize] = &[$($name :: $val_name .0,)+];
                         _ARRAY.into_iter()
                     }    
-=======
-                encap_enum_impl!{$name, isize}            
-                
-                impl $name {
-                    #[allow(dead_code)]
-                    pub fn iter() -> core::slice::Iter<'static, isize> {
-                        const _ARRAY: &[isize] = &[$($name :: $val_name .0,)+];
-                        _ARRAY.into_iter()
-                    }
-                    
-                    #[allow(dead_code)]
-                    fn get_bit(&self, bit:u8) -> bool{
-                        self.0 & (1 << bit) != 0
-                    }
->>>>>>> 4c76ffbc
+
 
                     $(
                         $(#[$comment])*
@@ -608,27 +554,17 @@
                 $(#[$outer_comment])*
                 #[derive(Debug, Copy, Clone, PartialEq, Eq, PartialOrd, Hash)]
                 $outer_vis struct $name($inner_vis $type);
-<<<<<<< HEAD
                 __encap_enum_impl!{$name, $type}            
                 
                 impl $name {
-=======
-                encap_enum_impl!{$name, $type}            
-                
-                impl $name {
-                    #[allow(dead_code)]
->>>>>>> 4c76ffbc
+
                     pub fn iter() -> core::slice::Iter<'static, $type> {
                         const _ARRAY: &[$type] = &[$($name :: $val_name .0,)+];
                         _ARRAY.into_iter()
                     }
                     
-<<<<<<< HEAD
                     $inner_vis fn get_bit(&self, bit:u8) -> bool{
-=======
-                    #[allow(dead_code)]
-                    fn get_bit(&self, bit:u8) -> bool{
->>>>>>> 4c76ffbc
+
                         self.0 & (1 << bit) != 0
                     }
 
