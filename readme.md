--- conflicted
+++ resolved
@@ -1,76 +1,59 @@
-# Encap_Enum
-![Rust](https://github.com/Razordor/encap_enum/workflows/Rust/badge.svg)
-
-Encap_Enum provides the `encap_enum!` macro for defining enumerations, bitflags and groups of constants.
-
-## Usage
-Add this to your `Cargo.toml`:
-```toml
-[dependencies]
-<<<<<<< HEAD
-encap_enum = "0.2.1"
-=======
-encap_enum = "0.2.0"
->>>>>>> 4c76ffbc
-```
-and this to your crate root:
-```rust
-#[macro_use]
-extern crate encap_enum;
-```
-
-## Features
-- iterators.
-- bit flags.
-- encapsulated flag values.
-  - change `enum` visibility for both internal values and the enum itself.
-- supports any number of attributes.
-  - This includes doc comments, `#[repr(C)]`, `#[derive]`, and many others.
-- No std dependency
-
-### Example
-```rust
-encap_enum!{
-    /// ClassStyle is a structure used in the Window class.
-    #[repr(C)]
-    pub enum ClassStyle: pub u32 {
-        ByteAlignClient     = 0x0000_1000,
-        ByteAlignWindow     = 0x0000_2000, /// Aligns window on a byte boundary.
-        DoubleClicks        = 0x0000_0008,
-        DropShadow          = 0x0002_0000,
-        GlobalClass         = 0x0000_4000,
-        // ...
-    }
-}
-fn main() {
-    println!("ByteAlignClient integer representation: {}", ClassStyle::ByteAlignClient.0);
-    println!("ByteAlignClient debug representation: {:?}", ClassStyle::ByteAlignClient);
-}
-```
-note: The internal data structure is a tuple struct.
-
-### License
-`encap_enum` is licenced under the [MIT Licence](https://github.com/Razordor/encap_enum/blob/master/LICENSE).
-
-<details closed>
-<<<<<<< HEAD
-<summary>Recent Changes</summary>
-
-* changed `encap_enum_impl` to `__encap_enum_impl`.
-  * `__encap_enum_impl` is hidden from documentation.
-* fixed visibility bug for methods.
-  * get_bit now has the same visibility as tuple struct data.
-
-</details>
-
-=======
-<summary>Recent Changes (breaking changes from v0.1.5)</summary>
-
-* fixed prefix negation bug.
-* added `core::ops::Neg`
-* **Breaking Changes**: 
-  * initialization with local constants outside enum has been changed from `::global_const_name` to C cast syntax, which looks like `(enum ClassStyle) global_const_name`.
-  * forced enumerations under a `mod` namespace to get rid of prior limitations.
-
-</details>
->>>>>>> 4c76ffbc
+# Encap_Enum
+![Rust](https://github.com/Razordor/encap_enum/workflows/Rust/badge.svg)
+
+Encap_Enum provides the `encap_enum!` macro for defining enumerations, bitflags and groups of constants.
+
+## Usage
+Add this to your `Cargo.toml`:
+```toml
+[dependencies]
+encap_enum = "0.2.1"
+```
+and this to your crate root:
+```rust
+#[macro_use]
+extern crate encap_enum;
+```
+
+## Features
+- iterators.
+- bit flags.
+- encapsulated flag values.
+  - change `enum` visibility for both internal values and the enum itself.
+- supports any number of attributes.
+  - This includes doc comments, `#[repr(C)]`, `#[derive]`, and many others.
+- No std dependency
+
+### Example
+```rust
+encap_enum!{
+    /// ClassStyle is a structure used in the Window class.
+    #[repr(C)]
+    pub enum ClassStyle: pub u32 {
+        ByteAlignClient     = 0x0000_1000,
+        ByteAlignWindow     = 0x0000_2000, /// Aligns window on a byte boundary.
+        DoubleClicks        = 0x0000_0008,
+        DropShadow          = 0x0002_0000,
+        GlobalClass         = 0x0000_4000,
+        // ...
+    }
+}
+fn main() {
+    println!("ByteAlignClient integer representation: {}", ClassStyle::ByteAlignClient.0);
+    println!("ByteAlignClient debug representation: {:?}", ClassStyle::ByteAlignClient);
+}
+```
+note: The internal data structure is a tuple struct.
+
+### License
+`encap_enum` is licenced under the [MIT Licence](https://github.com/Razordor/encap_enum/blob/master/LICENSE).
+
+<details closed>
+<summary>Recent Changes</summary>
+
+* changed `encap_enum_impl` to `__encap_enum_impl`.
+  * `__encap_enum_impl` is hidden from documentation.
+* fixed visibility bug for methods.
+  * get_bit now has the same visibility as tuple struct data.
+
+</details>