--- conflicted
+++ resolved
@@ -1,18 +1,14 @@
-﻿[package]
-name = "encap_enum"
-<<<<<<< HEAD
-version = "0.2.1"
-=======
-version = "0.2.0"
->>>>>>> 4c76ffbc
-authors = ["Jonathan Thomason"]
-edition = "2018"
-keywords = ["bit", "flags", "bitflags", "bitmask", "enum"]
-description = "A non-verbose way to define a group of constants and bit flags."
-categories = ["no-std"]
-license = "MIT"
-repository = "https://github.com/Razordor/encap_enum"
-readme = "readme.md"
-homepage = "https://github.com/Razordor/encap_enum"
-exclude = [".vs/", ".vscode/", "target/", "x64/", "encap_enum.sln", "encap_enum.vcxproj", "encap_enum.vcxproj.filters", "encap_enum.vcxproj.user", "sh.exe.stackdump", ".git/", ".github/", "changelog.md", "encap_enum.code-workspace", ".gitignore"]
-documentation = "https://docs.rs/encap_enum"
+﻿[package]
+name = "encap_enum"
+version = "0.2.1"
+authors = ["Jonathan Thomason"]
+edition = "2018"
+keywords = ["bit", "flags", "bitflags", "bitmask", "enum"]
+description = "A non-verbose way to define a group of constants and bit flags."
+categories = ["no-std"]
+license = "MIT"
+repository = "https://github.com/Razordor/encap_enum"
+readme = "readme.md"
+homepage = "https://github.com/Razordor/encap_enum"
+exclude = [".vs/", ".vscode/", "target/", "x64/", "encap_enum.sln", "encap_enum.vcxproj", "encap_enum.vcxproj.filters", "encap_enum.vcxproj.user", "sh.exe.stackdump", ".git/", ".github/", "changelog.md", "encap_enum.code-workspace", ".gitignore"]
+documentation = "https://docs.rs/encap_enum"